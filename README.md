--- conflicted
+++ resolved
@@ -1,8 +1,9 @@
 # Blog Project
 # VAPI toTo list management AI Assistant
 # Synthflow toTo list management AI Assistant
-<<<<<<< HEAD
 # Bland toTo list management AI Assitant on the way.
-=======
-# Bland toTo list management AI Assitant on the way.
->>>>>>> 7cedffed
+
+# Blog Project
+# VAPI toTo list management AI Assistant
+# Synthflow toTo list management AI Assistant
+# Bland toTo list management AI Assitant on the way.